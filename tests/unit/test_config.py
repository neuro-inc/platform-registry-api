--- conflicted
+++ resolved
@@ -22,12 +22,9 @@
             "NP_REGISTRY_UPSTREAM_TOKEN_PASSWORD": "test_password",
             "NP_REGISTRY_AUTH_URL": "https://test_auth",
             "NP_REGISTRY_AUTH_TOKEN": "test_auth_token",
-<<<<<<< HEAD
-            "NP_CLUSTER_NAME": "test-cluster",
-=======
             "NP_REGISTRY_ZIPKIN_URL": "http://zipkin.io:9411/",
             "NP_REGISTRY_ZIPKIN_SAMPLE_RATE": "0.3",
->>>>>>> a512611f
+            "NP_CLUSTER_NAME": "test-cluster",
         }
         config = EnvironConfigFactory(environ=environ).create()
         assert config == Config(
@@ -48,11 +45,8 @@
                 server_endpoint_url=URL("https://test_auth"),
                 service_token="test_auth_token",
             ),
-<<<<<<< HEAD
+            zipkin=ZipkinConfig(URL("http://zipkin.io:9411/"), 0.3),
             cluster_name="test-cluster",
-=======
-            zipkin=ZipkinConfig(URL("http://zipkin.io:9411/"), 0.3),
->>>>>>> a512611f
         )
         assert config.upstream_registry.is_oauth
 
@@ -94,11 +88,8 @@
                 server_endpoint_url=URL("https://test_auth"),
                 service_token="test_auth_token",
             ),
-<<<<<<< HEAD
+            zipkin=ZipkinConfig(URL("http://zipkin.io:9411/"), 0.3),
             cluster_name="test-cluster",
-=======
-            zipkin=ZipkinConfig(URL("http://zipkin.io:9411/"), 0.3),
->>>>>>> a512611f
         )
         assert config.upstream_registry.is_oauth
 
@@ -110,12 +101,9 @@
             "NP_REGISTRY_UPSTREAM_MAX_CATALOG_ENTRIES": "1000",
             "NP_REGISTRY_AUTH_URL": "https://test_auth",
             "NP_REGISTRY_AUTH_TOKEN": "test_auth_token",
-<<<<<<< HEAD
-            "NP_CLUSTER_NAME": "test-cluster",
-=======
             "NP_REGISTRY_ZIPKIN_URL": "http://zipkin.io:9411/",
             "NP_REGISTRY_ZIPKIN_SAMPLE_RATE": "0.3",
->>>>>>> a512611f
+            "NP_CLUSTER_NAME": "test-cluster",
         }
         config = EnvironConfigFactory(environ=environ).create()
         assert config == Config(
@@ -130,10 +118,7 @@
                 server_endpoint_url=URL("https://test_auth"),
                 service_token="test_auth_token",
             ),
-<<<<<<< HEAD
+            zipkin=ZipkinConfig(URL("http://zipkin.io:9411/"), 0.3),
             cluster_name="test-cluster",
-=======
-            zipkin=ZipkinConfig(URL("http://zipkin.io:9411/"), 0.3),
->>>>>>> a512611f
         )
         assert not config.upstream_registry.is_oauth