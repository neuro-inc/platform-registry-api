#!/usr/bin/env bash

set -e
set -x
export SHELLOPTS

function fix_base64() {
    if command -v gbase64 >/dev/null 2>&1 ; then
        gbase64 "$@"
    else
        base64 "$@"
    fi
}

function generate_user_token() {
    local name=$1
    local auth_container=$(docker ps --filter name=auth_server -q)
    docker exec $auth_container platform-auth-make-token $name
}

function create_regular_user() {
    local name=$1
    local data="{\"name\": \"$name\"}"
    curl --fail --data "$data" -H "Authorization: Bearer $ADMIN_TOKEN" \
        http://localhost:5003/api/v1/users
}

function share_resource_on_read() {
    local resource=$1
    local who_token=$2
    local whom=$3
    local url="http://localhost:5003/api/v1/users/$whom/permissions"
    local data="[{\"uri\":$resource,\"action\":\"read\"}]"
    curl -s -X POST -H "Authorization: Bearer $who_token" -d "$data" $url --fail
}

function wait_for_registry() {
    local cmd="curl http://localhost:5000/v2/ &> /dev/null"
    # this for loop waits until the registry api is available
    for _ in {1..150}; do # timeout for 5 minutes
        if eval "$cmd"; then
            break
        fi
        sleep 2
    done
}


function docker_login() {
    local name=$1
    local token=$2
    docker login -u $name -p $token localhost:5000
}

function test_push_catalog_pull() {
    echo -e "\n"

    local name=$(uuidgen | awk '{print tolower($0)}')
    local token=$(generate_user_token $name)
    create_regular_user $name
    docker_login $name $token

    echo "step 1: pull non existent"
    local output=$(docker pull localhost:5000/$name/unknown:latest 2>&1)
    [[ $output == *"manifest for localhost:5000/$name/unknown:latest not found"* ]]

    echo "step 2: remove images and check catalog"
    docker rmi ubuntu:latest localhost:5000/$name/ubuntu:latest || :
    docker rmi alpine:latest localhost:5000/$name/alpine:latest || :
    test_catalog $name $token ""

    echo "step 3: push ubuntu, check catalog"
    docker_tag_push $name $token "ubuntu"
    local expected="\"$name/ubuntu\""
    test_catalog $name $token "$expected"
    test_repo_tags_list $name $token "$name/ubuntu"

    echo "step 4: push alpine, check catalog"
    docker_tag_push $name $token "alpine"
    local expected="\"$name/alpine\", \"$name/ubuntu\""
    test_catalog $name $token "$expected"

    echo "step 5: remove ubuntu, check pull"
    docker rmi ubuntu:latest
    docker pull localhost:5000/$name/ubuntu:latest

    echo "step 6: remove alpine, check pull"
    docker rmi alpine:latest
    docker pull localhost:5000/$name/alpine:latest
}


function test_push_share_catalog() {
    echo -e "\n"

    local name1=$(uuidgen | awk '{print tolower($0)}')
    local token1=$(generate_user_token $name1)
    create_regular_user $name1

    local name2=$(uuidgen | awk '{print tolower($0)}')
    local token2=$(generate_user_token $name2)
    create_regular_user $name2

    docker_login $name1 $token1
    local image_name="\"$name1/alpine\""
    local image_uri="\"image://$name1/alpine\""
    docker rmi alpine:latest localhost:5000/$name1/alpine:latest || :

    echo "step 1: test catalog, expect empty"
    test_catalog $name1 $token1 ""

    echo "step 2: push alpine and test catalog as user 1"
    docker_tag_push $name1 $token1 "alpine"
    test_catalog $name1 $token1 "$image_name"

    echo "step 3: test catalog as user 2, expect empty"
    test_catalog $name2 $token2 ""

    echo "step 4: share resource with user 2"
    share_resource_on_read "$image_uri" $token1 $name2

    echo "step 5: test catalog as user 2, expect alpine"
<<<<<<< HEAD
    test_catalog $name2 $token2 "$image_uri"
    test_repo_tags_list $name2 $token2 "$name1/alpine"
=======
    test_catalog $name2 $token2 "$image_name"
>>>>>>> e23eb59e

    echo "step 6: remove alpine"
    docker rmi alpine:latest localhost:5000/$name1/alpine:latest || :
}

function docker_tag_push() {
    local name=$1
    local token=$2
    local image=$3
    docker pull $image:latest
    docker tag $image:latest localhost:5000/$name/$image:latest
    docker push localhost:5000/$name/$image:latest
}

function test_catalog() {
    local name=$1
    local token=$2
    local expected="$3"
    local url="http://localhost:5000/v2/_catalog"
    local auth_basic_token=$(echo -n $name:$token | fix_base64 -w 0)
    local output=$(curl -sH "Authorization: Basic $auth_basic_token" $url)
    echo $output | grep -w "{\"repositories\": \[""$expected""\]}"
}

function test_repo_tags_list() {
    local name=$1
    local token=$2
    local repo="$3"
    local url="http://localhost:5000/v2/$repo/tags/list"
    local auth_basic_token=$(echo -n $name:$token | base64 -w 0)
    local output=$(curl -sH "Authorization: Basic $auth_basic_token" $url)
    echo $output | grep "\"name\": \"$repo\""
    echo $output | grep "\"tags\": \["
}

function get_registry_token_for_catalog() {
    # the way to get auth token for accessing _catalog without using platform-registry-api:
    local username=$1
    local password=$2
    local registry_url=$3
    local service=$4
    local auth_url="$registry_url?service=$service&scope=registry:catalog:*"
    local auth_basic_token=$(echo -n $username:$password | fix_base64 -w 0)
    curl -sH "Authorization: Basic $auth_basic_token" "$auth_url" | jq -r .token
    # NOTE (A Yushkovskiy, 25.12.2018) Read materials:
    # - on docker registry auth protocol:
    #   https://github.com/docker/distribution/blob/master/docs/spec/auth/token.md
    # - on docker listing catalog REST API:
    #   https://docs.docker.com/registry/spec/api/#listing-repositories
    # - examples of ACL rules for docker registry image:
    #   https://github.com/cesanta/docker_auth/blob/master/examples/reference.yml
}

function debug_docker_catalog_local() {
    local user=testuser
    local password=testpassword
    local registry_token=`get_registry_token_for_catalog "$user" "$password" "http://localhost:5001/auth" "upstream"`
    curl -sH "Authorization: Bearer $registry_token" "http://localhost:5002/v2/_catalog" | jq
}

function debug_docker_catalog_gcr() {
    local user=$1
    local password=$2
    local registry_token=`get_registry_token_for_catalog "$user" "$password" "https://gcr.io/v2/token" "gcr.io"`
    curl -sH "Authorization: Bearer $registry_token" "https://gcr.io/v2/_catalog" | jq
}

ADMIN_TOKEN=$(generate_user_token admin)

wait_for_registry

test_push_catalog_pull
test_push_share_catalog

echo "OK"<|MERGE_RESOLUTION|>--- conflicted
+++ resolved
@@ -102,7 +102,7 @@
     create_regular_user $name2
 
     docker_login $name1 $token1
-    local image_name="\"$name1/alpine\""
+    local image_name="$name1/alpine"
     local image_uri="\"image://$name1/alpine\""
     docker rmi alpine:latest localhost:5000/$name1/alpine:latest || :
 
@@ -111,7 +111,7 @@
 
     echo "step 2: push alpine and test catalog as user 1"
     docker_tag_push $name1 $token1 "alpine"
-    test_catalog $name1 $token1 "$image_name"
+    test_catalog $name1 $token1 "\"$image_name\""
 
     echo "step 3: test catalog as user 2, expect empty"
     test_catalog $name2 $token2 ""
@@ -120,12 +120,8 @@
     share_resource_on_read "$image_uri" $token1 $name2
 
     echo "step 5: test catalog as user 2, expect alpine"
-<<<<<<< HEAD
-    test_catalog $name2 $token2 "$image_uri"
-    test_repo_tags_list $name2 $token2 "$name1/alpine"
-=======
-    test_catalog $name2 $token2 "$image_name"
->>>>>>> e23eb59e
+    test_catalog $name2 $token2 "\"$image_name\""
+    test_repo_tags_list $name2 $token2 "$image_name"
 
     echo "step 6: remove alpine"
     docker rmi alpine:latest localhost:5000/$name1/alpine:latest || :
@@ -147,7 +143,7 @@
     local url="http://localhost:5000/v2/_catalog"
     local auth_basic_token=$(echo -n $name:$token | fix_base64 -w 0)
     local output=$(curl -sH "Authorization: Basic $auth_basic_token" $url)
-    echo $output | grep -w "{\"repositories\": \[""$expected""\]}"
+    echo $output | grep -w "{\"repositories\": \[$expected\]}"
 }
 
 function test_repo_tags_list() {
