--- conflicted
+++ resolved
@@ -1,10 +1,6 @@
 import time
 from dataclasses import dataclass
-<<<<<<< HEAD
 from typing import Any, Dict, Set, Tuple
-=======
-from typing import Any, Dict
->>>>>>> 39571976
 
 from aiobotocore.client import AioBaseClient
 from aiohttp.hdrs import AUTHORIZATION
