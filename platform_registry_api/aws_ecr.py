--- conflicted
+++ resolved
@@ -87,11 +87,7 @@
         response_metadata = upstream_response.pop("ResponseMetadata")
         failures = upstream_response.pop("failures", [])
         assert response_metadata["HTTPStatusCode"] == 200
-<<<<<<< HEAD
         content: Dict[str, Any] = upstream_response
-=======
-        content: Dict[str, Any]
->>>>>>> eed7e64d
         if len(failures) == 0:
             status = 202
             content = {}
@@ -130,12 +126,9 @@
                         }
                     ]
                 }
-<<<<<<< HEAD
 
         content.pop("createdAt", None)
         content.pop("repositoryArn", None)
         content.pop("registryId", None)
         content.pop("repositoryUri", None)
-=======
->>>>>>> eed7e64d
         return (status, content)