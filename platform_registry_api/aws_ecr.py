--- conflicted
+++ resolved
@@ -87,11 +87,7 @@
         response_metadata = upstream_response.pop("ResponseMetadata")
         failures = upstream_response.pop("failures", [])
         assert response_metadata["HTTPStatusCode"] == 200
-<<<<<<< HEAD
         content: Dict[str, Any]
-=======
-        content: Dict[str, Any] = upstream_response
->>>>>>> 31e43a37
         if len(failures) == 0:
             status = 202
             content = {}
@@ -130,12 +126,4 @@
                         }
                     ]
                 }
-
-<<<<<<< HEAD
-=======
-        content.pop("createdAt", None)
-        content.pop("repositoryArn", None)
-        content.pop("registryId", None)
-        content.pop("repositoryUri", None)
->>>>>>> 31e43a37
         return (status, content)