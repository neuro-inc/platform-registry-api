from setuptools import setup, find_packages


install_requires = (
    'aiodns==1.1.1',
    'aiohttp==3.4.4',
    'aiohttp-remotes==0.1.2',
    'async-exit-stack==1.0.1',  # backport from 3.7 stdlib
    'cchardet==2.1.1',
    'dataclasses==0.6',  # backport from 3.7 stdlib
<<<<<<< HEAD
    'neuro_auth_client==0.0.1b4',
    'uvloop==0.12.0',
=======
    'neuro_auth_client==0.0.1b5',
>>>>>>> 65e095c6
)

setup(
    name='platform-registry-api',
    version='0.0.1b1',
    url='https://github.com/neuromation/platform-registry-api',
    packages=find_packages(),
    install_requires=install_requires,
    entry_points={
        'console_scripts': 'platform-registry-api=platform_registry_api.api:main'
    },
)<|MERGE_RESOLUTION|>--- conflicted
+++ resolved
@@ -8,12 +8,8 @@
     'async-exit-stack==1.0.1',  # backport from 3.7 stdlib
     'cchardet==2.1.1',
     'dataclasses==0.6',  # backport from 3.7 stdlib
-<<<<<<< HEAD
-    'neuro_auth_client==0.0.1b4',
+    'neuro_auth_client==0.0.1b5',
     'uvloop==0.12.0',
-=======
-    'neuro_auth_client==0.0.1b5',
->>>>>>> 65e095c6
 )
 
 setup(
