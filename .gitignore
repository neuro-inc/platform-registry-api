# Byte-compiled / optimized / DLL files
__pycache__/
*.py[cod]
*$py.class

# C extensions
*.so

# Distribution / packaging
.Python
build/
develop-eggs/
dist/
downloads/
eggs/
.eggs/
lib/
lib64/
parts/
sdist/
var/
wheels/
share/python-wheels/
*.egg-info/
.installed.cfg
*.egg
MANIFEST

# PyInstaller
#  Usually these files are written by a python script from a template
#  before PyInstaller builds the exe, so as to inject date/other infos into it.
*.manifest
*.spec

# Installer logs
pip-log.txt
pip-delete-this-directory.txt

# Unit test / coverage reports
htmlcov/
.tox/
.nox/
.coverage
.coverage.*
.cache
nosetests.xml
coverage.xml
*.cover
*.py,cover
.hypothesis/
.pytest_cache/
cover/

# Translations
*.mo
*.pot

# Django stuff:
*.log
local_settings.py
db.sqlite3
db.sqlite3-journal

# Flask stuff:
instance/
.webassets-cache

# Scrapy stuff:
.scrapy

# Sphinx documentation
docs/_build/

# PyBuilder
.pybuilder/
target/

# Jupyter Notebook
.ipynb_checkpoints

# IPython
profile_default/
ipython_config.py

# pyenv
#   For a library or package, you might want to ignore these files since the code is
#   intended to run in multiple environments; otherwise, check them in:
# .python-version

# pipenv
#   According to pypa/pipenv#598, it is recommended to include Pipfile.lock in version control.
#   However, in case of collaboration, if having platform-specific dependencies or dependencies
#   having no cross-platform support, pipenv may install dependencies that don't work, or not
#   install all needed dependencies.
#Pipfile.lock

# UV
#   Similar to Pipfile.lock, it is generally recommended to include uv.lock in version control.
#   This is especially recommended for binary packages to ensure reproducibility, and is more
#   commonly ignored for libraries.
#uv.lock

# poetry
#   Similar to Pipfile.lock, it is generally recommended to include poetry.lock in version control.
#   This is especially recommended for binary packages to ensure reproducibility, and is more
#   commonly ignored for libraries.
#   https://python-poetry.org/docs/basic-usage/#commit-your-poetrylock-file-to-version-control
#poetry.lock

# pdm
#   Similar to Pipfile.lock, it is generally recommended to include pdm.lock in version control.
#pdm.lock
#   pdm stores project-wide configurations in .pdm.toml, but it is recommended to not include it
#   in version control.
#   https://pdm.fming.dev/latest/usage/project/#working-with-version-control
.pdm.toml
.pdm-python
.pdm-build/

# PEP 582; used by e.g. github.com/David-OConnor/pyflow and github.com/pdm-project/pdm
__pypackages__/

# Celery stuff
celerybeat-schedule
celerybeat.pid

# SageMath parsed files
*.sage.py

# Environments
.env
.venv
env/
venv/
ENV/
env.bak/
venv.bak/

# Spyder project settings
.spyderproject
.spyproject

# Rope project settings
.ropeproject

# mkdocs documentation
/site

# mypy
.mypy_cache/
.dmypy.json
dmypy.json

# Pyre type checker
.pyre/

# pytype static type analyzer
.pytype/

# Cython debug symbols
cython_debug/

# PyCharm
#  JetBrains specific template is maintained in a separate JetBrains.gitignore that can
#  be found at https://github.com/github/gitignore/blob/main/Global/JetBrains.gitignore
#  and can be added to the global gitignore or merged into this file.  For a more nuclear
#  option (not recommended) you can uncomment the following to ignore the entire idea folder.
.idea/

# PyPI configuration file
.pypirc

requirements.txt

<<<<<<< HEAD
.coverage-*.xml
=======
temp_deploy/
.docker_build

.idea/
>>>>>>> 79c35da5
<|MERGE_RESOLUTION|>--- conflicted
+++ resolved
@@ -172,11 +172,4 @@
 
 requirements.txt
 
-<<<<<<< HEAD
 .coverage-*.xml
-=======
-temp_deploy/
-.docker_build
-
-.idea/
->>>>>>> 79c35da5
